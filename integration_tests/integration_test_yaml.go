/*
Copyright 2018 Google LLC

Licensed under the Apache License, Version 2.0 (the "License");
you may not use this file except in compliance with the License.
You may obtain a copy of the License at

    http://www.apache.org/licenses/LICENSE-2.0

Unless required by applicable law or agreed to in writing, software
distributed under the License is distributed on an "AS IS" BASIS,
WITHOUT WARRANTIES OR CONDITIONS OF ANY KIND, either express or implied.
See the License for the specific language governing permissions and
limitations under the License.
*/

package main

import (
	"fmt"

	"gopkg.in/yaml.v2"
)

const (
	executorImage           = "executor-image"
	dockerImage             = "gcr.io/cloud-builders/docker"
	ubuntuImage             = "ubuntu"
	testRepo                = "gcr.io/kbuild-test/"
	dockerPrefix            = "docker-"
	kbuildPrefix            = "kbuild-"
	daemonPrefix            = "daemon://"
	containerDiffOutputFile = "container-diff.json"
	kbuildTestBucket        = "kbuild-test-bucket"
	buildcontextPath        = "/workspace/integration_tests"
	dockerfilesPath         = "/workspace/integration_tests/dockerfiles"
)

var fileTests = []struct {
<<<<<<< HEAD
	description    string
	dockerfilePath string
	configPath     string
	context        string
	repo           string
	mtime          string
=======
	description         string
	dockerfilePath      string
	configPath          string
	dockerContext       string
	kbuildContext       string
	kbuildContextBucket bool
	repo                string
>>>>>>> ec44f968
}{
	{
		description:    "test extract filesystem",
		dockerfilePath: "/workspace/integration_tests/dockerfiles/Dockerfile_test_extract_fs",
		configPath:     "/workspace/integration_tests/dockerfiles/config_test_extract_fs.json",
		dockerContext:  dockerfilesPath,
		kbuildContext:  dockerfilesPath,
		repo:           "extract-filesystem",
		mtime:          "time",
	},
	{
		description:    "test run",
		dockerfilePath: "/workspace/integration_tests/dockerfiles/Dockerfile_test_run",
		configPath:     "/workspace/integration_tests/dockerfiles/config_test_run.json",
		dockerContext:  dockerfilesPath,
		kbuildContext:  dockerfilesPath,
		repo:           "test-run",
	},
	{
		description:    "test run no files changed",
		dockerfilePath: "/workspace/integration_tests/dockerfiles/Dockerfile_test_run_2",
		configPath:     "/workspace/integration_tests/dockerfiles/config_test_run_2.json",
		dockerContext:  dockerfilesPath,
		kbuildContext:  dockerfilesPath,
		repo:           "test-run-2",
		mtime:          "time",
	},
	{
		description:    "test copy",
		dockerfilePath: "/workspace/integration_tests/dockerfiles/Dockerfile_test_copy",
		configPath:     "/workspace/integration_tests/dockerfiles/config_test_copy.json",
		dockerContext:  buildcontextPath,
		kbuildContext:  buildcontextPath,
		repo:           "test-copy",
		mtime:          "time",
	},
	{
		description:         "test bucket build context",
		dockerfilePath:      "/workspace/integration_tests/dockerfiles/Dockerfile_test_copy",
		configPath:          "/workspace/integration_tests/dockerfiles/config_test_bucket_buildcontext.json",
		dockerContext:       buildcontextPath,
		kbuildContext:       kbuildTestBucket,
		kbuildContextBucket: true,
		repo:                "test-bucket-buildcontext",
	},
	{
		description:    "test workdir",
		dockerfilePath: "/workspace/integration_tests/dockerfiles/Dockerfile_test_workdir",
		configPath:     "/workspace/integration_tests/dockerfiles/config_test_workdir.json",
		dockerContext:  buildcontextPath,
		kbuildContext:  buildcontextPath,
		repo:           "test-workdir",
	},
	{
		description:    "test add",
		dockerfilePath: "/workspace/integration_tests/dockerfiles/Dockerfile_test_add",
		configPath:     "/workspace/integration_tests/dockerfiles/config_test_add.json",
		dockerContext:  buildcontextPath,
		kbuildContext:  buildcontextPath,
		repo:           "test-add",
	},
}

var structureTests = []struct {
	description           string
	dockerfilePath        string
	structureTestYamlPath string
	dockerBuildContext    string
	kbuildContext         string
	repo                  string
}{
	{
		description:           "test env",
		dockerfilePath:        "/workspace/integration_tests/dockerfiles/Dockerfile_test_env",
		repo:                  "test-env",
		dockerBuildContext:    dockerfilesPath,
		kbuildContext:         dockerfilesPath,
		structureTestYamlPath: "/workspace/integration_tests/dockerfiles/test_env.yaml",
	},
	{
		description:           "test metadata",
		dockerfilePath:        "/workspace/integration_tests/dockerfiles/Dockerfile_test_metadata",
		repo:                  "test-metadata",
		dockerBuildContext:    dockerfilesPath,
		kbuildContext:         dockerfilesPath,
		structureTestYamlPath: "/workspace/integration_tests/dockerfiles/test_metadata.yaml",
	},
	{
		description:           "test user command",
		dockerfilePath:        "/workspace/integration_tests/dockerfiles/Dockerfile_test_user_run",
		repo:                  "test-user",
		dockerBuildContext:    dockerfilesPath,
		kbuildContext:         dockerfilesPath,
		structureTestYamlPath: "/workspace/integration_tests/dockerfiles/test_user.yaml",
	},
}

type step struct {
	Name string
	Args []string
	Env  []string
}

type testyaml struct {
	Steps []step
}

func main() {

	// First, copy container-diff in
	containerDiffStep := step{
		Name: "gcr.io/cloud-builders/gsutil",
		Args: []string{"cp", "gs://container-diff/latest/container-diff-linux-amd64", "."},
	}
	containerDiffPermissions := step{
		Name: ubuntuImage,
		Args: []string{"chmod", "+x", "container-diff-linux-amd64"},
	}
	structureTestsStep := step{
		Name: "gcr.io/cloud-builders/gsutil",
		Args: []string{"cp", "gs://container-structure-test/latest/container-structure-test", "."},
	}
	structureTestPermissions := step{
		Name: ubuntuImage,
		Args: []string{"chmod", "+x", "container-structure-test"},
	}

	GCSBucketTarBuildContext := step{
		Name: ubuntuImage,
		Args: []string{"tar", "-C", "/workspace/integration_tests/", "-zcvf", "/workspace/context.tar.gz", "."},
	}
	uploadTarBuildContext := step{
		Name: "gcr.io/cloud-builders/gsutil",
		Args: []string{"cp", "/workspace/context.tar.gz", "gs://kbuild-test-bucket/"},
	}

	// Build executor image
	buildExecutorImage := step{
		Name: dockerImage,
		Args: []string{"build", "-t", executorImage, "-f", "deploy/Dockerfile", "."},
	}
	y := testyaml{
		Steps: []step{containerDiffStep, containerDiffPermissions, structureTestsStep, structureTestPermissions, GCSBucketTarBuildContext, uploadTarBuildContext, buildExecutorImage},
	}
	for _, test := range fileTests {
		// First, build the image with docker
		dockerImageTag := testRepo + dockerPrefix + test.repo
		dockerBuild := step{
			Name: dockerImage,
			Args: []string{"build", "-t", dockerImageTag, "-f", test.dockerfilePath, test.dockerContext},
		}

		// Then, buld the image with kbuild
		kbuildImage := testRepo + kbuildPrefix + test.repo
<<<<<<< HEAD
		mtime := ""
		if test.mtime != "" {
			mtime = "--mtime=" + test.mtime
		}
		kbuild := step{
			Name: executorImage,
			Args: []string{executorCommand, "--destination", kbuildImage, "--dockerfile", test.dockerfilePath, "--context", test.context, mtime},
=======
		contextFlag := "--context"
		if test.kbuildContextBucket {
			contextFlag = "--bucket"
		}
		kbuild := step{
			Name: executorImage,
			Args: []string{"--destination", kbuildImage, "--dockerfile", test.dockerfilePath, contextFlag, test.kbuildContext},
>>>>>>> ec44f968
		}

		// Pull the kbuild image
		pullKbuildImage := step{
			Name: dockerImage,
			Args: []string{"pull", kbuildImage},
		}

		daemonDockerImage := daemonPrefix + dockerImageTag
		daemonKbuildImage := daemonPrefix + kbuildImage
		// Run container diff on the images
		args := "container-diff-linux-amd64 diff " + daemonDockerImage + " " + daemonKbuildImage + " --type=file -j >" + containerDiffOutputFile
		containerDiff := step{
			Name: ubuntuImage,
			Args: []string{"sh", "-c", args},
			Env:  []string{"PATH=/workspace:/bin"},
		}

		catContainerDiffOutput := step{
			Name: ubuntuImage,
			Args: []string{"cat", containerDiffOutputFile},
		}
		compareOutputs := step{
			Name: ubuntuImage,
			Args: []string{"cmp", test.configPath, containerDiffOutputFile},
		}

		y.Steps = append(y.Steps, dockerBuild, kbuild, pullKbuildImage, containerDiff, catContainerDiffOutput, compareOutputs)
	}

	for _, test := range structureTests {

		// First, build the image with docker
		dockerImageTag := testRepo + dockerPrefix + test.repo
		dockerBuild := step{
			Name: dockerImage,
			Args: []string{"build", "-t", dockerImageTag, "-f", test.dockerfilePath, test.dockerBuildContext},
		}

		// Build the image with kbuild
		kbuildImage := testRepo + kbuildPrefix + test.repo
		kbuild := step{
			Name: executorImage,
			Args: []string{"--destination", kbuildImage, "--dockerfile", test.dockerfilePath, "--context", test.kbuildContext},
		}
		// Pull the kbuild image
		pullKbuildImage := step{
			Name: dockerImage,
			Args: []string{"pull", kbuildImage},
		}
		// Run structure tests on the kbuild and docker image
		args := "container-structure-test -image " + kbuildImage + " " + test.structureTestYamlPath
		structureTest := step{
			Name: ubuntuImage,
			Args: []string{"sh", "-c", args},
			Env:  []string{"PATH=/workspace:/bin"},
		}
		args = "container-structure-test -image " + dockerImageTag + " " + test.structureTestYamlPath
		dockerStructureTest := step{
			Name: ubuntuImage,
			Args: []string{"sh", "-c", args},
			Env:  []string{"PATH=/workspace:/bin"},
		}

		y.Steps = append(y.Steps, dockerBuild, kbuild, pullKbuildImage, structureTest, dockerStructureTest)
	}

	d, _ := yaml.Marshal(&y)
	fmt.Println(string(d))
}<|MERGE_RESOLUTION|>--- conflicted
+++ resolved
@@ -37,14 +37,6 @@
 )
 
 var fileTests = []struct {
-<<<<<<< HEAD
-	description    string
-	dockerfilePath string
-	configPath     string
-	context        string
-	repo           string
-	mtime          string
-=======
 	description         string
 	dockerfilePath      string
 	configPath          string
@@ -52,7 +44,7 @@
 	kbuildContext       string
 	kbuildContextBucket bool
 	repo                string
->>>>>>> ec44f968
+	snapshotMode        string
 }{
 	{
 		description:    "test extract filesystem",
@@ -61,7 +53,7 @@
 		dockerContext:  dockerfilesPath,
 		kbuildContext:  dockerfilesPath,
 		repo:           "extract-filesystem",
-		mtime:          "time",
+		snapshotMode:   "time",
 	},
 	{
 		description:    "test run",
@@ -78,7 +70,7 @@
 		dockerContext:  dockerfilesPath,
 		kbuildContext:  dockerfilesPath,
 		repo:           "test-run-2",
-		mtime:          "time",
+		snapshotMode:   "time",
 	},
 	{
 		description:    "test copy",
@@ -87,7 +79,7 @@
 		dockerContext:  buildcontextPath,
 		kbuildContext:  buildcontextPath,
 		repo:           "test-copy",
-		mtime:          "time",
+		snapshotMode:   "time",
 	},
 	{
 		description:         "test bucket build context",
@@ -207,23 +199,17 @@
 
 		// Then, buld the image with kbuild
 		kbuildImage := testRepo + kbuildPrefix + test.repo
-<<<<<<< HEAD
-		mtime := ""
-		if test.mtime != "" {
-			mtime = "--mtime=" + test.mtime
-		}
-		kbuild := step{
-			Name: executorImage,
-			Args: []string{executorCommand, "--destination", kbuildImage, "--dockerfile", test.dockerfilePath, "--context", test.context, mtime},
-=======
+		snapshotMode := ""
+		if test.snapshotMode != "" {
+			snapshotMode = "--snapshotMode=" + test.snapshotMode
+		}
 		contextFlag := "--context"
 		if test.kbuildContextBucket {
 			contextFlag = "--bucket"
 		}
 		kbuild := step{
 			Name: executorImage,
-			Args: []string{"--destination", kbuildImage, "--dockerfile", test.dockerfilePath, contextFlag, test.kbuildContext},
->>>>>>> ec44f968
+			Args: []string{"--destination", kbuildImage, "--dockerfile", test.dockerfilePath, contextFlag, test.kbuildContext, snapshotMode},
 		}
 
 		// Pull the kbuild image
