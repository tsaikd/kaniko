/*
Copyright 2018 Google LLC

Licensed under the Apache License, Version 2.0 (the "License");
you may not use this file except in compliance with the License.
You may obtain a copy of the License at

    http://www.apache.org/licenses/LICENSE-2.0

Unless required by applicable law or agreed to in writing, software
distributed under the License is distributed on an "AS IS" BASIS,
WITHOUT WARRANTIES OR CONDITIONS OF ANY KIND, either express or implied.
See the License for the specific language governing permissions and
limitations under the License.
*/

package commands

import (
	"github.com/containers/image/manifest"
	"github.com/docker/docker/builder/dockerfile/instructions"
	"github.com/pkg/errors"
)

type DockerCommand interface {
	// ExecuteCommand is responsible for:
	// 	1. Making required changes to the filesystem (ex. copying files for ADD/COPY or setting ENV variables)
	//  2. Updating metadata fields in the config
	// It should not change the config history.
	ExecuteCommand(*manifest.Schema2Config) error
	// The config history has a "created by" field, should return information about the command
	CreatedBy() string
	// A list of files to snapshot, empty for metadata commands or nil if we don't know
	FilesToSnapshot() []string
}

func GetCommand(cmd instructions.Command, buildcontext string) (DockerCommand, error) {
	switch c := cmd.(type) {
	case *instructions.RunCommand:
		return &RunCommand{cmd: c}, nil
	case *instructions.CopyCommand:
		return &CopyCommand{cmd: c, buildcontext: buildcontext}, nil
	case *instructions.ExposeCommand:
		return &ExposeCommand{cmd: c}, nil
	case *instructions.EnvCommand:
		return &EnvCommand{cmd: c}, nil
<<<<<<< HEAD
	case *instructions.CmdCommand:
		return &CmdCommand{cmd: c}, nil
	case *instructions.EntrypointCommand:
		return &EntrypointCommand{cmd: c}, nil
=======
	case *instructions.LabelCommand:
		return &LabelCommand{cmd: c}, nil
>>>>>>> f38dd2d8
	}
	return nil, errors.Errorf("%s is not a supported command", cmd.Name())
}<|MERGE_RESOLUTION|>--- conflicted
+++ resolved
@@ -44,15 +44,12 @@
 		return &ExposeCommand{cmd: c}, nil
 	case *instructions.EnvCommand:
 		return &EnvCommand{cmd: c}, nil
-<<<<<<< HEAD
 	case *instructions.CmdCommand:
 		return &CmdCommand{cmd: c}, nil
 	case *instructions.EntrypointCommand:
 		return &EntrypointCommand{cmd: c}, nil
-=======
 	case *instructions.LabelCommand:
 		return &LabelCommand{cmd: c}, nil
->>>>>>> f38dd2d8
 	}
 	return nil, errors.Errorf("%s is not a supported command", cmd.Name())
 }