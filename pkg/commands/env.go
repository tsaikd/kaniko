--- conflicted
+++ resolved
@@ -31,16 +31,6 @@
 
 func (e *EnvCommand) ExecuteCommand(config *manifest.Schema2Config) error {
 	logrus.Info("cmd: ENV")
-<<<<<<< HEAD
-	envString := envToString(e.cmd)
-	newEnvs := e.cmd.Env
-	for index, pair := range newEnvs {
-		expandedKey, err := util.ResolveEnvironmentReplacement(envString, pair.Key, config.Env, false)
-		if err != nil {
-			return err
-		}
-		expandedValue, err := util.ResolveEnvironmentReplacement(envString, pair.Value, config.Env, false)
-=======
 	newEnvs := e.cmd.Env
 	for index, pair := range newEnvs {
 		expandedKey, err := util.ResolveEnvironmentReplacement(pair.Key, config.Env, false)
@@ -48,7 +38,6 @@
 			return err
 		}
 		expandedValue, err := util.ResolveEnvironmentReplacement(pair.Value, config.Env, false)
->>>>>>> e885d6a5
 		if err != nil {
 			return err
 		}
